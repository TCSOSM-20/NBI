--- conflicted
+++ resolved
@@ -66,11 +66,7 @@
     done
 fi
 
-<<<<<<< HEAD
-for item in vim_accounts sdns nsrs vnfrs nslcmops nsds vnfds projects pdus # vims
-=======
-for item in vim_accounts sdns nsrs vnfrs nslcmops nsds vnfds projects nsts nsis nsilcmops # vims
->>>>>>> 07f3172e
+for item in vim_accounts sdns nsrs vnfrs nslcmops nsds vnfds projects pdus nsts nsis nsilcmops # vims
 do
     curl --insecure ${OSMNBI_URL}/test/db-clear/${item}
     echo " ${item}"
